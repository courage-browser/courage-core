--- conflicted
+++ resolved
@@ -5,14 +5,7 @@
 @@ -1,4 +1,4 @@
  MAJOR=70
  MINOR=0
-<<<<<<< HEAD
--BUILD=3497
--PATCH=42
-+BUILD=54
-+PATCH=2
-=======
 -BUILD=3528
 -PATCH=4
-+BUILD=55
-+PATCH=1
->>>>>>> 32b930b7
++BUILD=54
++PATCH=2